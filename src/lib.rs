--- conflicted
+++ resolved
@@ -44,12 +44,8 @@
 use error::{Error, ErrorKind, ResultExt};
 
 use crate::adaptive_card::AdaptiveCard;
-<<<<<<< HEAD
 use futures::{future::try_join_all, try_join};
-=======
 use crate::types::Attachment;
-use base64::Engine;
->>>>>>> 3e7c53b8
 use futures_util::{SinkExt, StreamExt};
 use hyper::{body::HttpBody, client::HttpConnector, Body, Client, Request};
 use hyper_tls::HttpsConnector;
@@ -284,7 +280,6 @@
 
     /// Get an event stream handle
     pub async fn event_stream(&self) -> Result<WebexEventStream, Error> {
-<<<<<<< HEAD
         // Helper function to connect to a device
         // refactored out to make it easier to loop through all devices and also lazily create a
         // new one if needed
@@ -311,18 +306,6 @@
                 Err(e) => {
                     warn!("Failed to connect to {:?}: {:?}", url, e);
                     Err(ErrorKind::Tungstenite(e, "Failed to connect to ws_url".to_string()).into())
-=======
-        let mut devices: Vec<types::DeviceData> = match self.get_devices().await {
-            Ok(d) => d,
-            Err(e) => {
-                warn!("Failed to get devices {}", e);
-                self.setup_devices().await?;
-                match self.get_devices().await {
-                    Ok(d) => d,
-                    Err(e) => {
-                        return Err(e);
-                    }
->>>>>>> 3e7c53b8
                 }
             }
         }
@@ -404,27 +387,12 @@
     /// Get attachment action
     /// Retrieves the attachment for the given ID.  This can be used to
     /// retrieve data from an `AdaptiveCard` submission
-<<<<<<< HEAD
     #[deprecated(
         since = "0.5.2",
         note = "Please use `webex::get::<AttachmentAction>(id)` instead"
     )]
     pub async fn get_attachment_action(&self, id: &GlobalId) -> Result<AttachmentAction, Error> {
         self.get(id).await
-=======
-    pub async fn get_attachment_action(&self, id: &str) -> Result<types::AttachmentAction, Error> {
-        let rest_method = match Uuid::parse_str(id) {
-            Ok(_) => format!(
-                "attachment/actions/{}",
-                base64::engine::general_purpose::STANDARD
-                    .encode(format!("ciscospark://us/ATTACHMENT_ACTION/{}", id))
-            ),
-            Err(_) => {
-                format!("attachment/actions/{}", id)
-            }
-        };
-        self.api_get(rest_method.as_str()).await
->>>>>>> 3e7c53b8
     }
 
     /// Get a message by ID
@@ -472,7 +440,6 @@
     }
 
     /// Get available room
-<<<<<<< HEAD
     #[deprecated(since = "0.5.2", note = "Please use `webex::get::<Room>(id)` instead")]
     pub async fn get_room(&self, id: &GlobalId) -> Result<Room, Error> {
         self.get(id).await
@@ -485,43 +452,6 @@
     )]
     pub async fn get_person(&self, id: &GlobalId) -> Result<Person, Error> {
         self.get(id).await
-=======
-    pub async fn get_room(&self, id: &str) -> Result<types::Room, Error> {
-        let rest_method = match Uuid::parse_str(id) {
-            Ok(_) => format!(
-                "rooms/{}",
-                base64::engine::general_purpose::STANDARD
-                    .encode(format!("ciscospark://us/ROOM/{}", id))
-            ),
-            Err(_) => {
-                format!("rooms/{}", id)
-            }
-        };
-        let room_reply: Result<types::Room, _> = self.api_get(rest_method.as_str()).await;
-        match room_reply {
-            Err(e) => Err(Error::with_chain(e, "room failed: ")),
-            Ok(rr) => Ok(rr),
-        }
-    }
-
-    /// Get information about person
-    pub async fn get_person(&self, id: &str) -> Result<types::Person, Error> {
-        let rest_method = match Uuid::parse_str(id) {
-            Ok(_) => format!(
-                "people/{}",
-                base64::engine::general_purpose::STANDARD
-                    .encode(format!("ciscospark://us/PEOPLE/{}", id))
-            ),
-            Err(_) => {
-                format!("people/{}", id)
-            }
-        };
-        let people_reply: Result<types::Person, _> = self.api_get(rest_method.as_str()).await;
-        match people_reply {
-            Err(e) => Err(Error::with_chain(e, "people failed: ")),
-            Ok(pr) => Ok(pr),
-        }
->>>>>>> 3e7c53b8
     }
 
     /// Send a message to a user or room
